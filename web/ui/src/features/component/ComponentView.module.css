.page {
  display: flex;
  font-family: 'Roboto', sans-serif;
  height: 100%;
}

.page nav {
  border-radius: 3px;
  width: 250px;
  min-width: 250px;
  margin: 15px;
  overflow-y: auto;
  font-size: 0.9em;
}

.page nav h1 {
  font-size: 0.8em;
  font-weight: bold;
  margin: 0px 0px;
  color: #545556;
}

.page nav ul {
  list-style-type: none;
  padding-left: 16px;
}

.page nav hr {
  border: none;
  border-top: 1px solid #545556;
}

.page nav li,
.page nav a {
  color: #545556;
  text-decoration: none;
  margin: 20px 0px;
}

.page nav a:hover,
.page nav a:focus {
  text-decoration: underline;
}

.page .content {
  max-width: 1440px;
  margin-left: auto;
  margin-right: auto;
  padding: 20px;
  overflow-y: auto;
}

.content h1 .icon {
  margin-right: 5px;
}

.content h1 span.healthLabel {
  position: relative;
  top: -3px;
}

.content h1 span.healthLabel > * {
  transform: scale(0.75);
}

.content h1 .icon svg {
  width: 21px;
  color: rgba(36, 41, 46, 0.75);
  position: relative;
  top: 2px;
}

.content h1,
h2,
h3,
h4,
h5,
h6 {
  color: rgb(36, 41, 46);
  font-size: 1.4em;
  font-weight: normal;
  margin-bottom: 8px;
}

.content h2,
h3,
h4,
h5,
h6 {
  font-size: 1.2em;
}

.content .docsLink {
  display: block;
  width: fit-content;
  height: fit-content;
  font-size: 10px;
  padding: 5px;

  color: #ffffff;
  background-color: rgb(56, 133, 220);
  border: 1px solid rgb(56, 133, 220);
  border-radius: 3px;
}

.docsLink a {
  color: #ffffff;
  text-decoration: none;
}

.content blockquote {
  border: 1px solid #e4e5e6;
  border-radius: 3px;
  color: #555;
  margin: 20px 0px;
  padding: 20px 20px;
}

.content blockquote h1 {
  color: #555;
  margin: 0px;
  font-size: 12px;
  font-weight: bold;
}

.content blockquote p {
  margin-bottom: 0px;
  /* white-space: pre; */
  font-family: 'Fira Code', monospace;
}



.content table {
  text-align: left;
  border: 1px solid #e4e5e6;
  width: 100%;
  border-radius: 3px;
  border-spacing: 0;
}

<<<<<<< HEAD
.content section.nested {
  margin-left: 32px;
=======
.content table tr:last-child, .page table td {
}

.content table thead tr {
  background-color: #f4f5f5;
>>>>>>> 6788e3f5
}

.content table tbody tr:nth-child(even) {
  background-color: #f4f5f5;
}

.content table th, .content table td {
  vertical-align: top;
  padding: 8px;
}

.content table th {
  color: rgba(36, 41, 46, 0.75);
  font-weight: normal;
}

th.nameColumn {
  width: 150px;
}

td.nameColumn {
  font-family: 'Fira Code', monospace;
  font-size: 14px;
<<<<<<< HEAD
  vertical-align: top;
  color: black;
}

.pre {
  margin: 0;
=======
}

td.valueColumn {
  margin: 0px;
}

.content div.sectionContent {
  background-color: white;
  border: 1px solid #e4e5e6;
  border-radius: 3px;
  padding: 16px;
}


.content section.nested {
  margin-left: 32px;
}

em.informative {
  color: #555;
>>>>>>> 6788e3f5
  font-size: 14px;
}<|MERGE_RESOLUTION|>--- conflicted
+++ resolved
@@ -129,8 +129,6 @@
   font-family: 'Fira Code', monospace;
 }
 
-
-
 .content table {
   text-align: left;
   border: 1px solid #e4e5e6;
@@ -139,23 +137,20 @@
   border-spacing: 0;
 }
 
-<<<<<<< HEAD
 .content section.nested {
   margin-left: 32px;
-=======
-.content table tr:last-child, .page table td {
 }
 
 .content table thead tr {
   background-color: #f4f5f5;
->>>>>>> 6788e3f5
 }
 
 .content table tbody tr:nth-child(even) {
   background-color: #f4f5f5;
 }
 
-.content table th, .content table td {
+.content table th,
+.content table td {
   vertical-align: top;
   padding: 8px;
 }
@@ -172,34 +167,11 @@
 td.nameColumn {
   font-family: 'Fira Code', monospace;
   font-size: 14px;
-<<<<<<< HEAD
   vertical-align: top;
   color: black;
 }
 
 .pre {
   margin: 0;
-=======
-}
-
-td.valueColumn {
-  margin: 0px;
-}
-
-.content div.sectionContent {
-  background-color: white;
-  border: 1px solid #e4e5e6;
-  border-radius: 3px;
-  padding: 16px;
-}
-
-
-.content section.nested {
-  margin-left: 32px;
-}
-
-em.informative {
-  color: #555;
->>>>>>> 6788e3f5
   font-size: 14px;
 }