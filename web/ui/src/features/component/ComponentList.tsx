import React from 'react';
import { NavLink } from 'react-router-dom';

import { HealthLabel } from '../component/HealthLabel';
import { ComponentInfo } from '../component/types';
import Table from '../widgets/Table';

import styles from './ComponentList.module.css';

interface ComponentListProps {
  components: ComponentInfo[];
  parent?: string;
}

<<<<<<< HEAD
const TABLEHEADERS = ['Health', 'ID'];

const ComponentList = ({ components }: ComponentListProps) => {
  const tableStyles = { width: '100px' };

  /**
   * Custom renderer for table data
   */
  const renderTableData = () => {
    return components.map(({ health, id }) => (
      <tr key={id} style={{ lineHeight: '2' }}>
        <td>
          <HealthLabel health={health.state} />
        </td>
        <td>
          <span>{id}</span>
          <NavLink to={'/component/' + id} className={styles.viewButton}>
            View
          </NavLink>
        </td>
      </tr>
    ));
  };

  return (
    <div className={styles.list}>
      <Table tableHeaders={TABLEHEADERS} renderTableData={renderTableData} style={tableStyles} />
=======
const ComponentList = ({ components, parent }: ComponentListProps) => {
  const pathPrefix = parent ? parent + '/' : '';

  return (
    <div className={styles.list}>
      <table className={styles.table}>
        <tr>
          <th>Health</th>
          <th>ID</th>
        </tr>
        {components.map((component) => {
          return (
            <tr>
              <td>
                <HealthLabel health={component.health.state} />
              </td>
              <td>
                {component.id}
                <NavLink to={'/component/' + pathPrefix + component.id} className={styles.viewButton}>
                  View
                </NavLink>
              </td>
            </tr>
          );
        })}
      </table>
>>>>>>> 30410e70
    </div>
  );
};

export default ComponentList;<|MERGE_RESOLUTION|>--- conflicted
+++ resolved
@@ -12,7 +12,6 @@
   parent?: string;
 }
 
-<<<<<<< HEAD
 const TABLEHEADERS = ['Health', 'ID'];
 
 const ComponentList = ({ components }: ComponentListProps) => {
@@ -40,34 +39,6 @@
   return (
     <div className={styles.list}>
       <Table tableHeaders={TABLEHEADERS} renderTableData={renderTableData} style={tableStyles} />
-=======
-const ComponentList = ({ components, parent }: ComponentListProps) => {
-  const pathPrefix = parent ? parent + '/' : '';
-
-  return (
-    <div className={styles.list}>
-      <table className={styles.table}>
-        <tr>
-          <th>Health</th>
-          <th>ID</th>
-        </tr>
-        {components.map((component) => {
-          return (
-            <tr>
-              <td>
-                <HealthLabel health={component.health.state} />
-              </td>
-              <td>
-                {component.id}
-                <NavLink to={'/component/' + pathPrefix + component.id} className={styles.viewButton}>
-                  View
-                </NavLink>
-              </td>
-            </tr>
-          );
-        })}
-      </table>
->>>>>>> 30410e70
     </div>
   );
 };
